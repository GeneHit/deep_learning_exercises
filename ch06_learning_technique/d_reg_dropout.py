--- conflicted
+++ resolved
@@ -29,8 +29,10 @@
         self._training = flag
 
     def forward(self, x: NDArray[np.floating]) -> NDArray[np.floating]:
-<<<<<<< HEAD
-        """Forward pass of the dropout layer."""
+        """Forward pass of the dropout layer.
+
+        There are standard and scale-invert dropout.
+        """
         # use scale-invert dropout
         if not self._training:
             return x
@@ -43,13 +45,6 @@
             x /= scale
             return x
         return x * self._mask / scale
-=======
-        """Forward pass of the dropout layer.
-
-        There are standard and scale-invert dropout.
-        """
-        raise NotImplementedError
->>>>>>> de5de65a
 
     def backward(self, dout: NDArray[np.floating]) -> NDArray[np.floating]:
         """Backward pass of the dropout layer."""

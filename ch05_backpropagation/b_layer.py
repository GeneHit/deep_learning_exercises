import numpy as np
from numpy.typing import NDArray

from ch04_network_learning.a_loss_function import (
    cross_entropy_error_single_lable,
)
from common.base import Layer
from common.default_type_array import np_float, np_ones


class ReLU(Layer):
    """Layer that applies the Rectified Linear Unit (ReLU) activation function.

    The graphical representation of the layer is:

        x  ----> ReLU: max(0, x) ----> y
    """

    def __init__(self, inplace: bool = False) -> None:
        """Initialize the layer.

        Parameters:
            inplace : bool
                If True, the operation is performed inplace, meaning the
                input tensor is directly modified without allocating additional
                memory for the output tensor. This can save memory and improve
                computational efficiency, particularly for large models or
                inputs. However, use with caution as it modifies the input
                data directly, which may lead to unintended side effects
                if the input is reused elsewhere.
        """
        self._inplace = inplace
<<<<<<< HEAD
        # self._mask: NDArray[np.bool_] | None = None
=======
>>>>>>> de5de65a
        self._x: NDArray[np.floating] | None = None

    def named_params(self) -> dict[str, NDArray[np.floating]]:
        return {}

    def forward(self, x: NDArray[np.floating]) -> NDArray[np.floating]:
        """Forward pass of the layer."""
        self._x = x

        return np.maximum(0, x, out=x if self._inplace else None, dtype=x.dtype)

    def backward(self, dout: NDArray[np.floating]) -> NDArray[np.floating]:
        """Backward pass of the layer."""
        assert self._x is not None
        result = dout * (self._x > 0)
        self._x = None  # free memory
        return result

    def param_grads(self) -> dict[str, NDArray[np.floating]]:
        return {}


class Sigmoid(Layer):
    """Layer that applies the Sigmoid activation function.

    The graphical representation of the layer is:

        x ----> Sigmoid: 1 / (1 + exp(-x)) ----> y
    """

    def __init__(self, inplace: bool = False) -> None:
        self._inplace = inplace
        self._y: NDArray[np.floating] | None = None

    # This layer have no parameters learned by backward gradient.
    def named_params(self) -> dict[str, NDArray[np.floating]]:
        return {}

    def param_grads(self) -> dict[str, NDArray[np.floating]]:
        return {}

    def forward(self, x: NDArray[np.floating]) -> NDArray[np.floating]:
        """Forward pass of the layer."""
        # when inplace = True, self._y references to x
        self._y = np_float(1) / (
            np_float(1) + np.exp(-x, out=x if self._inplace else None)
        )
        assert self._y is not None  # for mypy
        return self._y

    def backward(self, dout: NDArray[np.floating]) -> NDArray[np.floating]:
        """Backward pass of the layer.

        dSigmoid(x)/dx = Sigmoid(x) * (1 - Sigmoid(x))
        """
        assert self._y is not None
        result: NDArray[np.floating] = dout * self._y * (np_float(1) - self._y)
        self._y = None  # free memory
        return result


class Affine(Layer):
    """Layer that performs the affine transformation.

    Only for 2D input and 2D weight matrix.

    The graphical representation of the layer is:
        x  ----> xW + b ----> y
    """

    def __init__(
        self,
        w: tuple[str, NDArray[np.floating]],
        b: tuple[str, NDArray[np.floating]],
    ) -> None:
        self._w_name, self._w = w
        self._b_name, self._b = b

        self._x: NDArray[np.floating] | None = None
        self._dx: NDArray[np.floating] | None = None
        self._dw: NDArray[np.floating] | None = None
        self._db: NDArray[np.floating] | None = None

    def named_params(self) -> dict[str, NDArray[np.floating]]:
        return {self._w_name: self._w, self._b_name: self._b}

    def forward(self, x: NDArray[np.floating]) -> NDArray[np.floating]:
        """Forward pass of the layer."""
        self._x = x
        result: NDArray[np.floating] = np.dot(x, self._w) + self._b  # for mypy
        return result

    def backward(self, dout: NDArray[np.floating]) -> NDArray[np.floating]:
        """Backward pass of the layer.

        d(affine)/dx = dout * W.T
        d(affine)/dW = x.T * dout
        d(affine)/db = sum(dout, axis=0)
        """
<<<<<<< HEAD
        assert self._x is not None
        dx: NDArray[np.floating] = np.dot(dout, self._w.T)
        self._dw = np.dot(self._x.T, dout)
        self._db = np.sum(dout, axis=0)
        self._x = None  # free memory
        return dx
=======
        raise NotImplementedError("The backward method is not implemented yet.")
>>>>>>> de5de65a

    def param_grads(self) -> dict[str, NDArray[np.floating]]:
        assert self._dw is not None and self._db is not None
        return {self._w_name: self._dw, self._b_name: self._db}


class Softmax(Layer):
    """Layer that calculates the softmax.

    The graphical representation of the layer is:

        x ----> Softmax: exp(x) / sum(exp(x)) ----> y
    """

    def __init__(self, inplace: bool = False) -> None:
        self._inplace = inplace
        self._y: NDArray[np.floating] | None = None

    # This layer have no parameters learned by backward gradient.
    def named_params(self) -> dict[str, NDArray[np.floating]]:
        return {}

    def param_grads(self) -> dict[str, NDArray[np.floating]]:
        return {}

    def forward(self, x: NDArray[np.floating]) -> NDArray[np.floating]:
        """Softmax Forward Pass"""
<<<<<<< HEAD
        # minus max(x) for numerical stability
        if self._inplace:
            x -= np.max(x, axis=-1, keepdims=True)
            # buffer references to x
            buffer = x
        else:
            # create a new buffer
            buffer = x - np.max(x, axis=-1, keepdims=True)

        np.exp(buffer, out=buffer)
        # Normalize along last axis
        sum_exp_x = np.sum(buffer, axis=-1, keepdims=True)
        # exp(x) / sum(exp(x))
        buffer /= sum_exp_x
        self._y = buffer
        assert self._y is not None  # for mypy
        return self._y
=======
        raise NotImplementedError("The forward method is not implemented yet.")
>>>>>>> de5de65a

    def backward(self, dout: NDArray[np.floating]) -> NDArray[np.floating]:
        """Softmax Backward Pass (Correct Jacobian-vector multiplication).

        dSoftmax(x)/dx = Softmax(x) * (dout - Sum(dout * Softmax(x), axis=-1))
        """
<<<<<<< HEAD
        assert self._y is not None
        sum_dout_y = np.sum(dout * self._y, axis=-1, keepdims=True)
        result: NDArray[np.floating] = self._y * (dout - sum_dout_y)  # for mypy
        self._y = None  # free memory
        return result
=======
        raise NotImplementedError("The backward method is not implemented yet.")
>>>>>>> de5de65a


class SoftmaxWithLoss(Layer):
    """Layer that calculates the softmax and cross-entropy loss.

    Only for 2D input and 2d/1D target.

    The graphical representation of the layer is:

        x ----> Softmax: exp(x) / sum(exp(x)) ----> y ----> CrossEntropyLoss
                                                    t -----/
    """

    def __init__(self) -> None:
        # this layer always is the last layer in the network, we can write
        # to the input x.
        self._softmax = Softmax(inplace=True)
        self._y: NDArray[np.floating] | None = None
        self._t: NDArray[np.floating | np.integer] | None = None

    # This layer have no parameters learned by backward gradient.
    def named_params(self) -> dict[str, NDArray[np.floating]]:
        return {}

    def param_grads(self) -> dict[str, NDArray[np.floating]]:
        return {}

    def forward(self, x: NDArray[np.floating]) -> NDArray[np.floating]:
        """Forward pass of the layer."""
        self._y = self._softmax.forward(x)
        return self._y

    def forward_to_loss(
        self, x: NDArray[np.floating], t: NDArray[np.floating | np.integer]
    ) -> float:
        """Forward pass of the layer.

        Parameters:
            x (NDArray[np.floating]): Input data.
            t (NDArray[np.floating]): Target output.

        Returns:
            float: Loss value.
        """
        self._y = self.forward(x)
        self._t = t
        return cross_entropy_error_single_lable(self._y, t)

    def backward(
        self, dout: NDArray[np.floating] = np_ones(shape=(1,))
    ) -> NDArray[np.floating]:
        """Backward pass of the layer.

        d(softmax_cross_entropy_loss)/dx = (y - t) / batch_size

        Parameters:
            dout : NDArray[np.floating]
                Gradient of the loss. Usually, it is 1.0 = dL/dL.
        """
        assert self._y is not None
        assert self._t is not None
        batch_size = self._t.shape[0]
        if self._t.size == self._y.size:
            # the lable is one-hot encoded, like [0, 0, 1, 0, 0]
            dx = (self._y - self._t.astype(self._y.dtype)) / np_float(
                batch_size
            )
        else:
            dx = self._y
            dx[np.arange(batch_size), self._t] -= 1
            dx /= np_float(batch_size)

        self._y = None  # free memory
        self._t = None  # free memory
        return dx<|MERGE_RESOLUTION|>--- conflicted
+++ resolved
@@ -2,7 +2,7 @@
 from numpy.typing import NDArray
 
 from ch04_network_learning.a_loss_function import (
-    cross_entropy_error_single_lable,
+    cross_entropy_error_single_label,
 )
 from common.base import Layer
 from common.default_type_array import np_float, np_ones
@@ -30,10 +30,6 @@
                 if the input is reused elsewhere.
         """
         self._inplace = inplace
-<<<<<<< HEAD
-        # self._mask: NDArray[np.bool_] | None = None
-=======
->>>>>>> de5de65a
         self._x: NDArray[np.floating] | None = None
 
     def named_params(self) -> dict[str, NDArray[np.floating]]:
@@ -133,16 +129,12 @@
         d(affine)/dW = x.T * dout
         d(affine)/db = sum(dout, axis=0)
         """
-<<<<<<< HEAD
         assert self._x is not None
         dx: NDArray[np.floating] = np.dot(dout, self._w.T)
         self._dw = np.dot(self._x.T, dout)
         self._db = np.sum(dout, axis=0)
         self._x = None  # free memory
         return dx
-=======
-        raise NotImplementedError("The backward method is not implemented yet.")
->>>>>>> de5de65a
 
     def param_grads(self) -> dict[str, NDArray[np.floating]]:
         assert self._dw is not None and self._db is not None
@@ -170,7 +162,6 @@
 
     def forward(self, x: NDArray[np.floating]) -> NDArray[np.floating]:
         """Softmax Forward Pass"""
-<<<<<<< HEAD
         # minus max(x) for numerical stability
         if self._inplace:
             x -= np.max(x, axis=-1, keepdims=True)
@@ -188,24 +179,17 @@
         self._y = buffer
         assert self._y is not None  # for mypy
         return self._y
-=======
-        raise NotImplementedError("The forward method is not implemented yet.")
->>>>>>> de5de65a
 
     def backward(self, dout: NDArray[np.floating]) -> NDArray[np.floating]:
         """Softmax Backward Pass (Correct Jacobian-vector multiplication).
 
         dSoftmax(x)/dx = Softmax(x) * (dout - Sum(dout * Softmax(x), axis=-1))
         """
-<<<<<<< HEAD
         assert self._y is not None
         sum_dout_y = np.sum(dout * self._y, axis=-1, keepdims=True)
         result: NDArray[np.floating] = self._y * (dout - sum_dout_y)  # for mypy
         self._y = None  # free memory
         return result
-=======
-        raise NotImplementedError("The backward method is not implemented yet.")
->>>>>>> de5de65a
 
 
 class SoftmaxWithLoss(Layer):
@@ -252,7 +236,7 @@
         """
         self._y = self.forward(x)
         self._t = t
-        return cross_entropy_error_single_lable(self._y, t)
+        return cross_entropy_error_single_label(self._y, t)
 
     def backward(
         self, dout: NDArray[np.floating] = np_ones(shape=(1,))
